--- conflicted
+++ resolved
@@ -1,11 +1,9 @@
-<<<<<<< HEAD
 ///*
 // * Copyright 2016-2021 JetBrains s.r.o. Use of this source code is governed by the Apache 2.0 license.
 // */
 //
 //package benchmarks.scheduler.actors
 //
-//import benchmarks.*
 //import benchmarks.akka.*
 //import kotlinx.coroutines.*
 //import kotlinx.coroutines.channels.*
@@ -29,10 +27,8 @@
 //@State(Scope.Benchmark)
 //open class PingPongWithBlockingContext {
 //
-//    @UseExperimental(InternalCoroutinesApi::class)
-//    private val experimental = ExperimentalCoroutineDispatcher(8)
-//    @UseExperimental(InternalCoroutinesApi::class)
-//    private val blocking = experimental.blocking(8)
+//    private val experimental = Dispatchers.Default
+//    private val blocking = Dispatchers.IO.limitedParallelism(8)
 //    private val threadPool = newFixedThreadPoolContext(8, "PongCtx")
 //
 //    @TearDown
@@ -65,70 +61,4 @@
 //
 //        me.receive()
 //    }
-//}
-=======
-/*
- * Copyright 2016-2021 JetBrains s.r.o. Use of this source code is governed by the Apache 2.0 license.
- */
-
-package benchmarks.scheduler.actors
-
-import benchmarks.akka.*
-import kotlinx.coroutines.*
-import kotlinx.coroutines.channels.*
-import kotlinx.coroutines.scheduling.*
-import org.openjdk.jmh.annotations.*
-import java.util.concurrent.*
-import kotlin.coroutines.*
-
-
-/*
- * Benchmark                                                  Mode  Cnt    Score     Error  Units
- * PingPongWithBlockingContext.commonPoolWithContextPingPong  avgt   20  972.662 ± 103.448  ms/op
- * PingPongWithBlockingContext.limitingDispatcherPingPong     avgt   20  136.167 ±   4.971  ms/op
- * PingPongWithBlockingContext.withContextPingPong            avgt   20  761.669 ±  41.371  ms/op
- */
-@Warmup(iterations = 5, time = 1, timeUnit = TimeUnit.SECONDS)
-@Measurement(iterations = 5, time = 1, timeUnit = TimeUnit.SECONDS)
-@Fork(value = 1)
-@BenchmarkMode(Mode.AverageTime)
-@OutputTimeUnit(TimeUnit.MILLISECONDS)
-@State(Scope.Benchmark)
-open class PingPongWithBlockingContext {
-
-    private val experimental = Dispatchers.Default
-    private val blocking = Dispatchers.IO.limitedParallelism(8)
-    private val threadPool = newFixedThreadPoolContext(8, "PongCtx")
-
-    @TearDown
-    fun tearDown() {
-        threadPool.close()
-    }
-
-
-    @Benchmark
-    fun limitingDispatcherPingPong() = runBlocking {
-        runPingPongs(experimental, blocking)
-    }
-
-
-    @Benchmark
-    fun withContextPingPong() = runBlocking {
-        runPingPongs(experimental, threadPool)
-    }
-
-    @Benchmark
-    fun commonPoolWithContextPingPong() = runBlocking {
-        runPingPongs(ForkJoinPool.commonPool().asCoroutineDispatcher(), threadPool)
-    }
-
-    private suspend fun runPingPongs(pingContext: CoroutineContext, pongContext: CoroutineContext) {
-        val me = Channel<PingPongActorBenchmark.Letter>()
-        val pong = CoroutineScope(pongContext).pongActorCoroutine()
-        val ping = CoroutineScope(pingContext).pingActorCoroutine(pong)
-        ping.send(PingPongActorBenchmark.Letter(Start(), me))
-
-        me.receive()
-    }
-}
->>>>>>> 52cbf01c
+//}