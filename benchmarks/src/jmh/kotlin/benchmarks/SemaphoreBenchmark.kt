--- conflicted
+++ resolved
@@ -19,13 +19,9 @@
 @OutputTimeUnit(TimeUnit.MILLISECONDS)
 @State(Scope.Benchmark)
 open class SemaphoreBenchmark {
-<<<<<<< HEAD
-    @Param
-    private var _1_dispatcher: SemaphoreBenchDispatcherCreator = SemaphoreBenchDispatcherCreator.DEFAULT
-=======
+
     @Param("FORK_JOIN", "KOTLIN_DEFAULT", "GO_BASED")
     private var _1_dispatcher: SemaphoreBenchDispatcherCreator = SemaphoreBenchDispatcherCreator.FORK_JOIN
->>>>>>> b4c6e6f0
 
     @Param("0", "1000")
     private var _2_coroutines: Int = 0
@@ -33,15 +29,10 @@
     @Param("1", "2", "4", "8", "32", "128", "100000")
     private var _3_maxPermits: Int = 0
 
-<<<<<<< HEAD
-    @Param("1", "2", "4", "8", "16") // local machine
-//    @Param("1", "2", "4", "8", "16", "32", "64", "128") // Server
-=======
     @Param("1", "2", "4") // local machine
 //    @Param("1", "2", "4", "8", "16", "32", "64", "128", "144") // dasquad
 //    @Param("1", "2", "4", "8", "16", "32", "64", "96") // Google Cloud
 //    @Param("1", "2", "4", "8", "16", "32", "64", "128") // dasquad
->>>>>>> b4c6e6f0
     private var _4_parallelism: Int = 0
 
     private lateinit var dispatcher: CoroutineDispatcher
@@ -92,15 +83,9 @@
 }
 
 enum class SemaphoreBenchDispatcherCreator(val create: (parallelism: Int) -> CoroutineDispatcher) {
-<<<<<<< HEAD
-    //    FORK_JOIN({ parallelism -> ForkJoinPool(parallelism).asCoroutineDispatcher() }),
-    @Suppress("INVISIBLE_MEMBER", "INVISIBLE_REFERENCE")
-    DEFAULT({ parallelism -> ExperimentalCoroutineDispatcher(corePoolSize = parallelism, maxPoolSize = parallelism) })
-=======
     FORK_JOIN({ parallelism -> ForkJoinPool(parallelism).asCoroutineDispatcher() }),
     KOTLIN_DEFAULT({ parallelism -> Dispatchers.KotlinDefault.limitedParallelism(parallelism) }),
     GO_BASED({ parallelism -> Dispatchers.Default.limitedParallelism(parallelism) }) // TODO doesn't take parallelism into account
->>>>>>> b4c6e6f0
 }
 
 private const val WORK_INSIDE = 50
