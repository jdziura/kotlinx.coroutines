/*
 * Copyright 2016-2018 JetBrains s.r.o. Use of this source code is governed by the Apache 2.0 license.
 */

package kotlinx.coroutines.scheduling

import kotlinx.atomicfu.*
import kotlinx.coroutines.*
import org.junit.Ignore
import org.junit.Test
import org.junit.runner.*
import org.junit.runners.*
import java.util.*
import kotlin.test.*

@RunWith(Parameterized::class)
class CoroutineSchedulerCloseStressTest(private val mode: Mode) : TestBase() {
    enum class Mode { CPU, BLOCKING, CPU_LIMITED }

    companion object {
        @Parameterized.Parameters(name = "mode={0}")
        @JvmStatic
        fun params(): Collection<Array<Any>> = Mode.values().map { arrayOf<Any>(it) }
    }

    private val MAX_LEVEL = 5
    private val N_COROS = (1 shl (MAX_LEVEL + 1)) - 1
    private val N_THREADS = 4
    private val rnd = Random()

    private lateinit var closeableDispatcher: SchedulerCoroutineDispatcher
    private lateinit var dispatcher: CoroutineDispatcher

    private val started = atomic(0)
    private val finished = atomic(0)

    @Test
    fun testNormalClose() {
        try {
            launchCoroutines()
        } finally {
            closeableDispatcher.close()
        }
    }

<<<<<<< HEAD
    @Test
    @Ignore
    fun testRacingClose() {
        repeat(N_REPEAT) {
            closeIndex = rnd.nextInt(N_COROS)
            launchCoroutines()
        }
    }

=======
>>>>>>> 52cbf01c
    private fun launchCoroutines() = runBlocking {
        closeableDispatcher = SchedulerCoroutineDispatcher(N_THREADS)
        dispatcher = when (mode) {
            Mode.CPU -> closeableDispatcher
            Mode.CPU_LIMITED -> closeableDispatcher.limitedParallelism(N_THREADS)
            Mode.BLOCKING -> closeableDispatcher.blocking(N_THREADS)
        }
        started.value = 0
        finished.value = 0
        withContext(dispatcher) {
            launchChild(0, 0)
        }
        assertEquals(N_COROS, started.value)
        assertEquals(N_COROS, finished.value)
    }

    // Index and level are used only for debugging purpose
    private fun CoroutineScope.launchChild(index: Int, level: Int): Job = launch(start = CoroutineStart.ATOMIC) {
        started.incrementAndGet()
        try {
            if (level < MAX_LEVEL) {
                launchChild(2 * index + 1, level + 1)
                launchChild(2 * index + 2, level + 1)
            } else {
                if (rnd.nextBoolean()) {
                    delay(1000)
                } else {
                    yield()
                }
            }
        } finally {
            finished.incrementAndGet()
        }
    }
}<|MERGE_RESOLUTION|>--- conflicted
+++ resolved
@@ -6,7 +6,6 @@
 
 import kotlinx.atomicfu.*
 import kotlinx.coroutines.*
-import org.junit.Ignore
 import org.junit.Test
 import org.junit.runner.*
 import org.junit.runners.*
@@ -43,18 +42,6 @@
         }
     }
 
-<<<<<<< HEAD
-    @Test
-    @Ignore
-    fun testRacingClose() {
-        repeat(N_REPEAT) {
-            closeIndex = rnd.nextInt(N_COROS)
-            launchCoroutines()
-        }
-    }
-
-=======
->>>>>>> 52cbf01c
     private fun launchCoroutines() = runBlocking {
         closeableDispatcher = SchedulerCoroutineDispatcher(N_THREADS)
         dispatcher = when (mode) {
